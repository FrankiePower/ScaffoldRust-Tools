--- conflicted
+++ resolved
@@ -121,7 +121,6 @@
     this.outputType = 'info';
     console.log('Compiling Rust smart contract code:', this.code);
     
-<<<<<<< HEAD
     this.compilerService.compile(this.code).subscribe({
       next: (response) => {
         this.isLoading = false;
@@ -136,7 +135,7 @@
         console.error('Compilation error:', error);
       }
     });
-=======
+
     // TODO: Implement API call to backend compiler
     const timeoutId = setTimeout(() => {
       this.isLoading = false;
@@ -146,7 +145,6 @@
       console.log('Compilation complete');
     }, 2000) as unknown as number;
     this.timeoutIds.add(timeoutId);
->>>>>>> a3d2eee3
   }
 
   onTest(): void {
@@ -164,7 +162,6 @@
     this.outputType = 'info';
     console.log('Testing Rust smart contract code:', this.code);
     
-<<<<<<< HEAD
     this.compilerService.test(this.code).subscribe({
       next: (response) => {
         this.isLoading = false;
@@ -179,7 +176,7 @@
         console.error('Test error:', error);
       }
     });
-=======
+
     // TODO: Implement API call to backend test runner  
     const timeoutId = setTimeout(() => {
       this.isLoading = false;
@@ -189,6 +186,5 @@
       console.log('Testing complete');
     }, 2000) as unknown as number;
     this.timeoutIds.add(timeoutId);
->>>>>>> a3d2eee3
   }
 }