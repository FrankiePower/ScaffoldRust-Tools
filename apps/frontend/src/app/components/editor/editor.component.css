<<<<<<< HEAD
/* Editor Container Styles */
.editor-container {
  font-family: 'Inter', -apple-system, BlinkMacSystemFont, 'Segoe UI', Roboto, sans-serif;
}

/* Monaco Editor Custom Styles */
:host ::ng-deep .monaco-editor {
  padding-top: 0px;
}

=======
/* Monaco Editor Deep Styling */
>>>>>>> 16593589
:host ::ng-deep .monaco-editor .margin {
  background-color: #1f2937;
}

:host ::ng-deep .monaco-editor .monaco-editor-background {
  background-color: #111827;
}

:host ::ng-deep .monaco-editor .current-line {
  background-color: rgba(59, 130, 246, 0.1) !important;
}

/* Custom Button Ripple Effect */
.btn-ripple {
  @apply relative overflow-hidden transform-gpu;
}

.btn-ripple::before {
  content: '';
  @apply absolute top-1/2 left-1/2 w-0 h-0 rounded-full bg-white/10 transform -translate-x-1/2 -translate-y-1/2 transition-all duration-500;
}

.btn-ripple:hover::before {
  @apply w-72 h-72;
}

/* Enhanced Editor Header */
.editor-header-gradient {
  @apply bg-gradient-to-r from-gray-800 via-gray-800/95 to-gray-800 backdrop-blur-sm;
  box-shadow: 0 4px 6px -1px rgba(0, 0, 0, 0.3), 0 2px 4px -1px rgba(0, 0, 0, 0.06);
}

/* Status bar enhancements */
.status-bar-glass {
  @apply backdrop-blur-md bg-gray-800/80 border-t border-gray-700/50;
  box-shadow: 0 -4px 6px -1px rgba(0, 0, 0, 0.1);
}

/* Loading state enhancements */
.loading-backdrop {
  @apply absolute inset-0 bg-gray-900/20 backdrop-blur-sm flex items-center justify-center z-10;
}

/* Responsive button text hiding */
@media (min-width: 768px) {
  .btn-text-hidden {
    @apply hidden;
  }
}

.btn-text-shown {
  @apply block;
}

@media (min-width: 768px) {
  .btn-text-shown {
    @apply inline;
  }
}

/* Focus ring for accessibility */
.focus-ring-editor {
  @apply focus:outline-none focus:ring-2 focus:ring-blue-400 focus:ring-offset-2 focus:ring-offset-gray-900 rounded-lg;
}

<<<<<<< HEAD
/* Editor Footer */
.editor-footer {
  backdrop-filter: blur(10px);
  background-color: rgba(31, 41, 55, 0.95);
}

/* Output panel animations */
.animate-slide-down {
  animation: slide-in-from-top 0.3s ease-out;
}

/* Custom animations for smooth transitions */
@keyframes slide-in-from-top {
  from {
    opacity: 0;
    transform: translateY(-10px);
  }
  to {
    opacity: 1;
    transform: translateY(0);
  }
=======
/* Code syntax highlighting enhancements */
.code-highlight {
  @apply font-mono text-sm leading-relaxed;
>>>>>>> 16593589
}<|MERGE_RESOLUTION|>--- conflicted
+++ resolved
@@ -1,4 +1,3 @@
-<<<<<<< HEAD
 /* Editor Container Styles */
 .editor-container {
   font-family: 'Inter', -apple-system, BlinkMacSystemFont, 'Segoe UI', Roboto, sans-serif;
@@ -9,9 +8,6 @@
   padding-top: 0px;
 }
 
-=======
-/* Monaco Editor Deep Styling */
->>>>>>> 16593589
 :host ::ng-deep .monaco-editor .margin {
   background-color: #1f2937;
 }
@@ -77,7 +73,6 @@
   @apply focus:outline-none focus:ring-2 focus:ring-blue-400 focus:ring-offset-2 focus:ring-offset-gray-900 rounded-lg;
 }
 
-<<<<<<< HEAD
 /* Editor Footer */
 .editor-footer {
   backdrop-filter: blur(10px);
@@ -99,9 +94,7 @@
     opacity: 1;
     transform: translateY(0);
   }
-=======
 /* Code syntax highlighting enhancements */
 .code-highlight {
   @apply font-mono text-sm leading-relaxed;
->>>>>>> 16593589
 }