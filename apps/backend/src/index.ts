--- conflicted
+++ resolved
@@ -1,68 +1,50 @@
 import express from 'express';
-<<<<<<< HEAD
 import helmet from 'helmet';
 import cors from 'cors';
+import { setupProject, getSanitizedDirName, createRustProject } from './utils/fileManager';
 
 const app = express();
 
-app.use(helmet({
-  contentSecurityPolicy: {
-    directives: {
-      defaultSrc: ["'self'"],
-      styleSrc: ["'self'", "'unsafe-inline'"],
-      scriptSrc: ["'self'"],
-      imgSrc: ["'self'", "data:", "https:"],
+// Security middleware
+app.use(
+  helmet({
+    contentSecurityPolicy: {
+      directives: {
+        defaultSrc: ["'self'"],
+        styleSrc: ["'self'", "'unsafe-inline'"],
+        scriptSrc: ["'self'"],
+        imgSrc: ["'self'", 'data:', 'https:'],
+      },
     },
-  },
-  crossOriginEmbedderPolicy: false,
-  hsts: {
-    maxAge: 31536000,
-    includeSubDomains: true,
-    preload: true
-  }
-}));
+    crossOriginEmbedderPolicy: false,
+    hsts: {
+      maxAge: 31536000,
+      includeSubDomains: true,
+      preload: true,
+    },
+  })
+);
 
-app.use(cors({
-  origin: 'http://localhost:4200',
-  credentials: true,
-  methods: ['GET', 'POST', 'PUT', 'DELETE', 'OPTIONS'],
-  allowedHeaders: ['Content-Type', 'Authorization', 'Accept'],
-  optionsSuccessStatus: 200
-}));
+// CORS configuration
+app.use(
+  cors({
+    origin: 'http://localhost:4200',
+    credentials: true,
+    methods: ['GET', 'POST', 'PUT', 'DELETE', 'OPTIONS'],
+    allowedHeaders: ['Content-Type', 'Authorization', 'Accept'],
+    optionsSuccessStatus: 200,
+  })
+);
 
+// Body parsing middleware
 app.use(express.json());
 app.use(express.urlencoded({ extended: true }));
-=======
-import { setupProject, getSanitizedDirName, createRustProject } from './utils/fileManager';
 
-const app = express();
-app.use(express.json());
->>>>>>> 1901256e
-
+// Routes
 app.get('/', (_, res) =>
   res.send('Hello from Backend!' + '<br>' + 'The best online soroban compiler is coming...')
 );
 
-<<<<<<< HEAD
-app.use((err: Error, req: express.Request, res: express.Response, next: express.NextFunction) => {
-  res.status(500).json({
-    error: 'Internal Server Error',
-    message: process.env.NODE_ENV === 'development' ? err.message : 'Something went wrong'
-  });
-});
-
-app.use((req, res) => {
-  res.status(404).json({
-    error: 'Not Found',
-    message: `Route ${req.originalUrl} not found`
-  });
-});
-
-app.listen(3000, () => {
-  console.log('Server on http://localhost:3000');
-  console.log('CORS restricted to http://localhost:4200');
-});
-=======
 // Test endpoint for fileManager functionality
 app.post('/api/test-filemanager', async (req, res) => {
   try {
@@ -100,5 +82,24 @@
   }
 });
 
-app.listen(3000, () => console.log('Server on http://localhost:3000'));
->>>>>>> 1901256e
+// Error handling middleware
+app.use((err: Error, req: express.Request, res: express.Response, next: express.NextFunction) => {
+  res.status(500).json({
+    error: 'Internal Server Error',
+    message: process.env.NODE_ENV === 'development' ? err.message : 'Something went wrong',
+  });
+});
+
+// 404 handler
+app.use((req, res) => {
+  res.status(404).json({
+    error: 'Not Found',
+    message: `Route ${req.originalUrl} not found`,
+  });
+});
+
+// Start server
+app.listen(3000, () => {
+  console.log('Server on http://localhost:3000');
+  console.log('CORS restricted to http://localhost:4200');
+});