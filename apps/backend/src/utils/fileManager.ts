--- conflicted
+++ resolved
@@ -7,7 +7,6 @@
 /**
  * Interface for project setup configuration
  */
-<<<<<<< HEAD
 export interface ProjectConfig {
   /** The Rust source code */
   code: string;
@@ -40,6 +39,8 @@
 edition = "2021"
 
 [lib]
+name = "soroban-contract"
+path = "src/lib.rs"
 crate-type = ["cdylib"]
 
 [dependencies]
@@ -68,188 +69,6 @@
 [profile.release-with-logs]
 inherits = "release"
 debug-assertions = true`;
-=======
-export interface ProjectSetup {
-  /** Absolute path to the temporary directory */
-  tempDir: string;
-  /** Function to clean up the temporary directory */
-  cleanup: () => Promise<void>;
-}
-
-/**
- * Options for project setup
- */
-export interface ProjectSetupOptions {
-  /** Base name for the project directory (will be sanitized) */
-  baseName?: string;
-  /** Custom temporary directory root (defaults to OS temp dir) */
-  tempRoot?: string;
-  /** Custom Rust code for the contract */
-  rustCode?: string;
-}
-
-/**
- * Default Rust contract template
- * This is a simple Soroban contract that greets a user by name.
- * It can be customized by passing a different `rustCode` in the options.
- */
-const DEFAULT_RUST_CODE = `#![no_std]
-use soroban_sdk::{contractimpl, Env};
-
-pub struct Contract;
-
-#[contractimpl]
-impl Contract {
-    pub fn hello(env: Env, name: String) -> String {
-        format!("Hello, {}!", name)
-    }
-}`;
-
-/**
- * Default Cargo.toml template for Soroban contracts
- */
-const DEFAULT_CARGO_TOML = `[package]
-name = "temp-contract"
-version = "0.1.0"
-edition = "2021"
-
-[lib]
-name = "temp_project"
-path = "src/lib.rs"
-crate-type = ["cdylib"]
-
-[dependencies]
-soroban-sdk = "21.2.0"
-
-[dev-dependencies]
-soroban-sdk = { version = "21.2.0", features = ["testutils"] }
-
-[profile.release]
-opt-level = "z"
-overflow-checks = true
-debug = 0
-strip = "symbols"
-debug-assertions = false
-panic = "abort"
-codegen-units = 1
-lto = true
-
-[profile.release-with-logs]
-inherits = "release"
-debug-assertions = true
-`;
-
-/**
- * Sanitizes a directory name to prevent path traversal and ensure cross-platform compatibility
- */
-export function getSanitizedDirName(baseName: string): string {
-  if (!baseName || typeof baseName !== 'string') {
-    return '';
-  }
-
-  const trimmed = baseName.trim();
-  if (!trimmed) {
-    return '';
-  }
-
-  let sanitized = sanitizeFilename(trimmed, { replacement: '_' });
-  sanitized = sanitized.replace(/\.\./g, '').replace(/^[._]+/, '');
-
-  if (sanitized.length > 50) {
-    sanitized = sanitized.substring(0, 50);
-  }
-
-  return sanitized || 'project';
-}
-
-/**
- * Creates a unique, sanitized temporary directory for Rust project compilation
- */
-export async function setupProject(options: ProjectSetupOptions = {}): Promise<ProjectSetup> {
-  const { baseName = 'project', tempRoot = tmpdir(), rustCode = DEFAULT_RUST_CODE } = options;
-
-  // Create a unique identifier to prevent collisions
-  const timestamp = Date.now();
-  const randomId = randomBytes(8).toString('hex');
-
-  // Sanitize the base name
-  const sanitizedBase = getSanitizedDirName(baseName);
-  const finalBaseName = sanitizedBase || 'project';
-  const dirName = `${finalBaseName}_${timestamp}_${randomId}`;
-  const tempDir = join(tempRoot, dirName);
-
-  try {
-    // Create the temporary directory
-    await fs.mkdir(tempDir, { recursive: true });
-
-    // Verify the directory was created and is accessible
-    const stats = await fs.stat(tempDir);
-    if (!stats.isDirectory()) {
-      throw new Error(`Created path is not a directory: ${tempDir}`);
-    }
-
-    // Create the Rust project structure
-    await createRustProject(tempDir, rustCode);
-
-    return {
-      tempDir,
-      cleanup: () => cleanupProject(tempDir),
-    };
-  } catch (error) {
-    throw new Error(
-      `Failed to create temporary directory: ${error instanceof Error ? error.message : 'Unknown error'}`
-    );
-  }
-}
-
-/**
- * Safely removes a temporary project directory and all its contents
- */
-export async function cleanupProject(tempDir: string): Promise<void> {
-  if (!tempDir || typeof tempDir !== 'string') {
-    throw new Error('Invalid tempDir provided for cleanup');
-  }
-
-  // Basic safety check: ensure we're only cleaning temp directories
-  const systemTempDir = tmpdir();
-  if (!tempDir.startsWith(systemTempDir)) {
-    throw new Error(`Refusing to clean directory outside temp folder: ${tempDir}`);
-  }
-
-  try {
-    // Check if directory exists before attempting to remove
-    const stats = await fs.stat(tempDir).catch(() => null);
-    if (!stats) {
-      return;
-    }
-
-    if (!stats.isDirectory()) {
-      throw new Error(`Path is not a directory: ${tempDir}`);
-    }
-
-    await fs.rm(tempDir, { recursive: true, force: true });
-  } catch (error) {
-    throw new Error(
-      `Failed to cleanup directory ${tempDir}: ${error instanceof Error ? error.message : 'Unknown error'}`
-    );
-  }
-}
-
-/**
- * Creates a basic Rust project structure with Cargo.toml and lib.rs
- */
-export async function createRustProject(tempDir: string, rustCode: string): Promise<void> {
-  if (!tempDir || typeof tempDir !== 'string') {
-    throw new Error('Invalid tempDir provided');
-  }
-
-  if (!rustCode || typeof rustCode !== 'string') {
-    throw new Error('Invalid rustCode provided');
-  }
-
-  try {
-    // Create Cargo.toml for Soroban contract
->>>>>>> 9cb6a053
 
 /**
  * File manager utility for handling temporary Rust projects
@@ -333,7 +152,6 @@
       this.activeProjects.delete(projectPath);
     }
 
-<<<<<<< HEAD
     // Check if directory exists before trying to remove it
     try {
       await fs.access(projectPath);
@@ -345,10 +163,6 @@
       }
     }
   }
-=======
-    // Write Cargo.toml
-    await fs.writeFile(join(tempDir, 'Cargo.toml'), DEFAULT_CARGO_TOML, 'utf8');
->>>>>>> 9cb6a053
 
   /**
    * Cleans up all active projects (useful for shutdown)
